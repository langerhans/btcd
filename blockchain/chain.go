--- conflicted
+++ resolved
@@ -1155,23 +1155,9 @@
 			if err != nil {
 				return false, err
 			}
-<<<<<<< HEAD
 			err = connectTransactions(view, block, &stxos, false)
 			if err != nil {
 				return false, err
-=======
-			if flags.HasFlag(BFMagneticAnomaly) {
-				view.addBlockOutputs(block)
-				err := view.spendBlockInputs(block, &stxos)
-				if err != nil {
-					return false, err
-				}
-			} else {
-				err = view.connectTransactions(block, &stxos)
-				if err != nil {
-					return false, err
-				}
->>>>>>> d0262fce
 			}
 		}
 
